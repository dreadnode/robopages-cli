# Robopages Server

<p align="center">
  <a href="https://github.com/dreadnode/robopages-cli/releases/latest"><img alt="Release" src="https://img.shields.io/github/release/dreadnode/robopages-cli.svg?style=fl_pathat-square"></a>
  <a href="https://crates.io/crates/robopages"><img alt="Crate" src="https://img.shields.io/crates/v/robopages.svg"></a>
  <a href="https://hub.docker.com/r/dreadnode/robopages"><img alt="Docker Hub" src="https://img.shields.io/docker/v/dreadnode/robopages?logo=docker"></a>
  <a href="https://rust-reportcard.xuri.me/report/github.com/dreadnode/robopages-cli"><img alt="Rust Report" src="https://rust-reportcard.xuri.me/badge/github.com/dreadnode/robopages-cli"></a>
  <a href="#"><img alt="GitHub Actions Workflow Status" src="https://img.shields.io/github/actions/workflow/status/dreadnode/robopages-cli/test.yml"></a>
  <a href="https://github.com/dreadnode/robopages-cli/blob/master/LICENSE.md"><img alt="Software License" src="https://img.shields.io/badge/license-MIT-brightgreen.svg?style=flat-square"></a>
</p>

[Robopages are YAML based files](https://github.com/dreadnode/robopages) for describing tools to large language models (LLMs). They simplify the process of defining and using external tools in LLM-powered applications. By leveraging the `robopages-cli` function calling server, developers can avoid the tedious task of manually writing JSON declarations for each tool. This approach streamlines tool integration, improves maintainability, and allows for more dynamic and flexible interactions between LLMs and external utilities.

Pages are loaded by default from the `~/.robopages/` directory (or any folder set in the `ROBOPAGES_PATH` environment variable), see the `https://github.com/dreadnode/robopages` repository for examples.

## Install with Cargo

This is the recommended way to install and use the tool:

```bash
cargo install robopages
```

## Pull from Docker Hub

```bash
docker pull dreadnode/robopages:latest
```

## Build Docker image

To build your own Docker image for the tool, run:

```bash
docker build . -t robopages  
```

<<<<<<< HEAD
Optionally, you can create a bash alias like so:

`alias robopages='docker run -v ~/.robopages:/root/.robopages -p 8080:8080 robopages'`
=======
## Note about Docker

If you are using `robopages` inside a container, make sure to share the docker socket from the host machine with the container:

```bash
docker run -it \
  # allow the container itself to instrument docker on the host \
  -v/var/run/docker.sock:/var/run/docker.sock
  # share your robopages
  -v$HOME/.robopages:/root/.robopages \
  # the rest of the command line
  robopages view
```
>>>>>>> 323ac7ec

## Build from source

Alternatively you can build the project from source, in which case you'll need to have Rust and Cargo [installed on your system](https://rustup.rs/) and clone this repository.

To build the project:

```bash
cargo build --release
```

The compiled binary will be available in the `target/release` directory. You can run it directly or add it to your system's PATH:

```bash
# Run directly
./target/release/robopages

# Or, copy to a directory in your PATH (e.g., /usr/local/bin)
sudo cp target/release/robopages /usr/local/bin/
```

## Usage

This project consists of a CLI for creating, viewing and serving robopages as a REST API.

### CLI

Install robopages:

```bash
# install https://github.com/dreadnode/robopages to ~/.robopages/robopages-main
robopages install 

# install a custom repository
robopages install --source user/repo

# install from a local archive
robopages install --source /path/to/archive.zip
```

View installed robopages:

```bash
robopages view
```

Create a robopage with the preferred template:

```bash
# create with the basic template, will run the command in the current shell
robopages create --name my_first_page.yml --template basic

# create with the docker-image template, will use a docker image to run the command
robopages create --name my_first_page.yml --template docker-image

# create with the docker-build template, will build a docker image to run the command
robopages create --name my_first_page.yml --template docker-build
```

Start the REST API:

> [!IMPORTANT]
> While strict CORS rules are enforced by default, no authentication layer is provided. It is highly recommended to never bind this API to addresses other than localhost (as per default configuration).

```bash
# this will pre build and pull all containers
robopages serve

# this will build or pull containers on demand
robopages serve --lazy
```

Execute a function manually without user interaction:

```bash
robopages run --function nikto_scan --auto
```

You can also define variables to be used in the function call:

```bash
robopages run -F httpx_tech_detect -A --define target=www.example.com
```

Repeat for multiple variables:

```bash
robopages run -F function_name -A -D target=www.example.com -D foo=bar
```

### Using with LLMs

The examples folder contains integration examples for [Rigging](/examples/rigging_example.py), [OpenAI](/examples/openai_example.py), [Groq](/examples/groq_example.py), [OLLAMA](/examples/ollama_example.py) and [Nerve](/examples/nerve.md).<|MERGE_RESOLUTION|>--- conflicted
+++ resolved
@@ -35,11 +35,10 @@
 docker build . -t robopages  
 ```
 
-<<<<<<< HEAD
 Optionally, you can create a bash alias like so:
 
 `alias robopages='docker run -v ~/.robopages:/root/.robopages -p 8080:8080 robopages'`
-=======
+
 ## Note about Docker
 
 If you are using `robopages` inside a container, make sure to share the docker socket from the host machine with the container:
@@ -53,7 +52,6 @@
   # the rest of the command line
   robopages view
 ```
->>>>>>> 323ac7ec
 
 ## Build from source
 
